use ast::LocalRw;
use fxhash::FxHashMap;
use graph::{algorithms::dfs_tree, Directed, Graph, NodeId};

use crate::{block::Terminator, function::Function, ssa_def_use};

struct SsaConstructor<'a> {
    function: &'a mut Function,
    dfs: Graph<Directed>,
    current_definition: FxHashMap<ast::RcLocal, FxHashMap<NodeId, ast::RcLocal>>,
}

// based on "Simple and Efficient Construction of Static Single Assignment Form" (https://pp.info.uni-karlsruhe.de/uploads/publikationen/braun13cc.pdf)
impl<'a> SsaConstructor<'a> {
    fn remove_unused_parameters(&mut self) {
        let def_use = ssa_def_use::SsaDefUse::new(self.function);

        let to_remove = def_use
            .parameters
            .into_iter()
            .filter(|(local, _)| !def_use.references.contains_key(local))
            .collect::<Vec<_>>();

        for (local, locations) in to_remove {
            for edge in locations {
                match self.function.block_mut(edge.0).unwrap().terminator.as_mut() {
                    Some(Terminator::Jump(edge)) => {
                        edge.arguments.retain(|target, _| target.0 != local);
                    }
                    Some(Terminator::Conditional(then_edge, else_edge)) => {
                        if then_edge.node == edge.1 {
                            then_edge.arguments.retain(|target, _| target.0 != local);
                        } else if else_edge.node == edge.1 {
                            else_edge.arguments.retain(|target, _| target.0 != local);
                        } else {
                            unreachable!();
                        }
                    }
                    None => {}
                }
            }
        }
    }

    fn find_local(&mut self, node: NodeId, local: &ast::RcLocal) -> ast::RcLocal {
        if let Some(new_local) = self.current_definition[local].get(&node) {
            // local to block
            new_local.clone()
        } else {
            // global
            let preds = self
                .function
                .graph()
                .predecessors(node)
                .into_iter()
                .filter(|&p| self.dfs.has_node(p))
                .collect::<Vec<_>>();
            if preds.len() == 1 {
                self.find_local(*preds.first().unwrap(), local)
            } else {
                let parameter_local = self.function.local_allocator.allocate();
                self.current_definition
                    .entry(local.clone())
                    .or_insert_with(FxHashMap::default)
                    .insert(node, parameter_local.clone());

                for pred in preds {
                    let argument_local = self.find_local(pred, local);
                    match self
                        .function
                        .block_mut(pred)
                        .unwrap()
                        .terminator
                        .as_mut()
                        .unwrap()
                    {
                        Terminator::Jump(edge) => {
                            assert!(edge.node == node);
                            edge.arguments
                                .insert(parameter_local.clone(), argument_local);
                        }
                        Terminator::Conditional(then_edge, else_edge) => {
                            if then_edge.node == node {
                                then_edge
                                    .arguments
                                    .insert(parameter_local.clone(), argument_local);
                            } else if else_edge.node == node {
                                else_edge
                                    .arguments
                                    .insert(parameter_local.clone(), argument_local);
                            } else {
                                unreachable!();
                            }
                        }
                    }
                }
                // todo: try remove trivial parameter

                parameter_local
            }
        }
    }

    fn construct(mut self) {
<<<<<<< HEAD
        for node in self.dfs.nodes().clone() {
            for stat_index in 0..self.function.block(node).unwrap().ast.len() {
=======
        for &node in self.dfs.nodes() {
            for stat_index in 0..self.function.block(node).unwrap().len() {
>>>>>>> 8a2bc73b
                let statement = self
                    .function
                    .block_mut(node)
                    .unwrap()
                    .ast
                    .get_mut(stat_index)
                    .unwrap();
                let written = statement
                    .values_written()
                    .into_iter()
                    .cloned()
                    .collect::<Vec<_>>();
                for local in written {
                    let new_local = self.function.local_allocator.allocate();
                    self.current_definition
                        .entry(local.clone())
                        .or_insert_with(FxHashMap::default)
                        .insert(node, new_local.clone());
                    let statement = self
                        .function
                        .block_mut(node)
                        .unwrap()
                        .ast
                        .get_mut(stat_index)
                        .unwrap();
                    statement
                        .as_assign_mut()
                        .unwrap()
                        .replace_values_written(&local, &new_local);
                }
            }
        }
        for node in self.dfs.nodes().clone() {
            for stat_index in 0..self.function.block(node).unwrap().len() {
                let statement = self
                    .function
                    .block_mut(node)
                    .unwrap()
                    .ast
                    .get_mut(stat_index)
                    .unwrap();
                let read = statement
                    .values_read()
                    .into_iter()
                    .cloned()
                    .collect::<Vec<_>>();
                for (local_index, local) in read.into_iter().enumerate() {
                    let new_local = self.find_local(node, &local);
                    let statement = self
                        .function
                        .block_mut(node)
                        .unwrap()
                        .ast
                        .get_mut(stat_index)
                        .unwrap();
                    *statement.values_read_mut()[local_index] = new_local;
                }
            }
        }

        self.remove_unused_parameters();
        //crate::dot::render_to(self.function, &mut std::io::stdout()).unwrap();
    }
}

pub fn construct(function: &mut Function) {
    SsaConstructor {
        dfs: dfs_tree(function.graph(), function.entry().unwrap()),
        function,
        current_definition: FxHashMap::default(),
    }
    .construct();
}<|MERGE_RESOLUTION|>--- conflicted
+++ resolved
@@ -102,13 +102,8 @@
     }
 
     fn construct(mut self) {
-<<<<<<< HEAD
-        for node in self.dfs.nodes().clone() {
+        for &node in self.dfs.nodes() {
             for stat_index in 0..self.function.block(node).unwrap().ast.len() {
-=======
-        for &node in self.dfs.nodes() {
-            for stat_index in 0..self.function.block(node).unwrap().len() {
->>>>>>> 8a2bc73b
                 let statement = self
                     .function
                     .block_mut(node)
