--- conflicted
+++ resolved
@@ -130,15 +130,5 @@
 }
 
 pub fn lift(function: cfg::function::Function) -> ast::Block {
-<<<<<<< HEAD
-    let graph = function.graph().clone();
-    let root = function.entry().unwrap();
-
-    let structurer = GraphStructurer::new(function, graph, root);
-=======
-    //dot::render_to(&graph, &mut std::io::stdout());
-
-    let structurer = GraphStructurer::new(function);
->>>>>>> 51344cdc
-    structurer.structure()
+    GraphStructurer::new(function).structure()
 }