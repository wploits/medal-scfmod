--- conflicted
+++ resolved
@@ -172,13 +172,8 @@
     }
 
     fn are_table_keys_sequential(table: &Table) -> bool {
-<<<<<<< HEAD
         if table.0.is_empty() || table.0.iter().all(|(k, _)| k.is_none()) {
-            return true
-=======
-        if table.0.is_empty() {
-            return false;
->>>>>>> 824e8034
+            return true;
         }
 
         let keys_vec = table
