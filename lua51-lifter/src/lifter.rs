--- conflicted
+++ resolved
@@ -268,8 +268,6 @@
 
                         instructions.push(StoreIndex { value, object, key }.into());
                     }
-<<<<<<< HEAD
-=======
                     OpCode::NewTable => {
                         let dest = self.get_register(a as usize);
                         let mut elems = Vec::new();
@@ -311,7 +309,6 @@
                         );
                         instructions.extend(store_indices.into_iter());
                     }
->>>>>>> 3ea80c32
                     OpCode::Add
                     | OpCode::Sub
                     | OpCode::Mul
